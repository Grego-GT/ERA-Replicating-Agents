--- conflicted
+++ resolved
@@ -17,15 +17,9 @@
     "dev": "deno run --allow-net --allow-read --allow-env --allow-sys --watch main.ts",
     "serve": "deno serve --port 9995 --watch --allow-read --allow-env --allow-write --allow-net --allow-sys --allow-import ./main.ts",
     "git": "git add . && git commit -m 'bump' && git push origin main",
-<<<<<<< HEAD
     "prod": "deployctl deploy --prod --project=agfactory",
     "test:wandb": "deno run --allow-net --allow-read --allow-env --allow-sys backend/wandb.ts",
     "test:daytona": "deno run --allow-net --allow-read --allow-env --allow-sys backend/daytona.ts",
-=======
-    "prod": "deployctl deploy --prod --project=era",
-    "test:wandb": "deno run --allow-net --allow-env --allow-sys backend/wandb.ts",
-    "test:daytona": "deno run --allow-net --allow-env --allow-sys backend/daytona.ts",
->>>>>>> bd9e64b1
     "test:director": "deno run --allow-net --allow-read --allow-env --allow-sys backend/director.ts",
     "test:fbi": "deno run --allow-net --allow-read --allow-env --allow-sys backend/fbi.ts",
     "test:fbi:simple": "deno run --allow-net --allow-read --allow-env --allow-sys backend/fbi.ts simple",
